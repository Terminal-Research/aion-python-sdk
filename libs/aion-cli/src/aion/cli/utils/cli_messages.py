<<<<<<< HEAD
from aion.shared.config.models import AionConfig, AgentConfig
from aion.shared.config.reader import AionConfigReader
=======
from __future__ import annotations
>>>>>>> e6fe7507

from typing import TYPE_CHECKING

if TYPE_CHECKING:
    from .port_manager import AionPortManager


def welcome_message(port_manager: AionPortManager) -> str:
    """Return an ASCII welcome banner for the AION system.

    Args:
        port_manager: AionPortManager instance with reserved ports

    Returns:
        A formatted multi-line string containing usage information.
    """
<<<<<<< HEAD
    # Build proxy URL
    if proxy_enabled and aion_config and aion_config.proxy:
        proxy_url = f"http://localhost:{aion_config.proxy.port}"
=======
    if not port_manager:
        raise ValueError("port_manager is required")

    # Get proxy port (always active now)
    proxy_port = port_manager.get_proxy_port()
    if proxy_port:
        proxy_url = f"http://localhost:{proxy_port}"
>>>>>>> e6fe7507
        proxy_info = f"- Proxy API: {proxy_url}"
    else:
        proxy_url = None
        proxy_info = "- Proxy: Not started"

<<<<<<< HEAD
    # Build agents information
    if not aion_config or not aion_config.agents:
        agents_info = "- Agents: No agents configured"
    else:
        agents_info = "- Agents:"

        for agent_id, agent_config in aion_config.agents.items():
            agent_url = f"http://localhost:{agent_config.port}"
=======
    # Build agents information from port_manager
    agent_ports = port_manager.get_all_agent_ports()

    if not agent_ports:
        agents_info = "- Agents: No agents running"
    else:
        agents_info = "- Agents:"

        for agent_id, agent_port in agent_ports.items():
            agent_url = f"http://localhost:{agent_port}"
>>>>>>> e6fe7507
            agents_info += f"\n  * {agent_id}:"

            # Agent card endpoints
            agents_info += f"\n    - Card: {agent_url}/.well-known/agent-card.json"
            if proxy_url:
                agents_info += f"\n    - Card (Proxy): {proxy_url}/{agent_id}/.well-known/agent-card.json"

            # RPC endpoints
            agents_info += f"\n    - RPC: {agent_url}"
            if proxy_url:
                agents_info += f"\n    - RPC (Proxy): {proxy_url}/{agent_id}/"

    return f"""

    Welcome to

╔═╗╦╔═╗╔╗╔  ╔═╗╔═╗╔═╗╔╗╔╔╦╗  ╔═╗╔═╗╦
╠═╣║║ ║║║║  ╠═╣║ ╦║╣ ║║║ ║   ╠═╣╠═╝║
╩ ╩╩╚═╝╝╚╝  ╩ ╩╚═╝╚═╝╝╚╝ ╩   ╩ ╩╩  ╩

{proxy_info}

{agents_info}
"""<|MERGE_RESOLUTION|>--- conflicted
+++ resolved
@@ -1,9 +1,4 @@
-<<<<<<< HEAD
-from aion.shared.config.models import AionConfig, AgentConfig
-from aion.shared.config.reader import AionConfigReader
-=======
 from __future__ import annotations
->>>>>>> e6fe7507
 
 from typing import TYPE_CHECKING
 
@@ -20,11 +15,6 @@
     Returns:
         A formatted multi-line string containing usage information.
     """
-<<<<<<< HEAD
-    # Build proxy URL
-    if proxy_enabled and aion_config and aion_config.proxy:
-        proxy_url = f"http://localhost:{aion_config.proxy.port}"
-=======
     if not port_manager:
         raise ValueError("port_manager is required")
 
@@ -32,22 +22,11 @@
     proxy_port = port_manager.get_proxy_port()
     if proxy_port:
         proxy_url = f"http://localhost:{proxy_port}"
->>>>>>> e6fe7507
         proxy_info = f"- Proxy API: {proxy_url}"
     else:
         proxy_url = None
         proxy_info = "- Proxy: Not started"
 
-<<<<<<< HEAD
-    # Build agents information
-    if not aion_config or not aion_config.agents:
-        agents_info = "- Agents: No agents configured"
-    else:
-        agents_info = "- Agents:"
-
-        for agent_id, agent_config in aion_config.agents.items():
-            agent_url = f"http://localhost:{agent_config.port}"
-=======
     # Build agents information from port_manager
     agent_ports = port_manager.get_all_agent_ports()
 
@@ -58,7 +37,6 @@
 
         for agent_id, agent_port in agent_ports.items():
             agent_url = f"http://localhost:{agent_port}"
->>>>>>> e6fe7507
             agents_info += f"\n  * {agent_id}:"
 
             # Agent card endpoints
