"""CLI command for serving AION agents and proxy"""
import asyncio
<<<<<<< HEAD
=======
from dataclasses import dataclass
>>>>>>> e6fe7507

import asyncclick as click
from aion.cli.handlers import ServeHandler
from aion.cli.services import AionConfigBroadcastService
<<<<<<< HEAD
from aion.cli.utils.cli_messages import welcome_message
from aion.shared.config.reader import ConfigurationError, AionConfigReader
from aion.shared.logging import get_logger

logger = get_logger()
=======
from aion.shared.aion_config.reader import ConfigurationError, AionConfigReader
from aion.shared.logging import get_logger

logger = get_logger()


@dataclass
class PortAllocationStrategy:
    """Strategy for allocating ports to proxy and agents."""

    proxy_port: int | None
    port_range_start: int
    port_range_end: int
    proxy_port_search_start: int
    proxy_port_search_end: int

    @classmethod
    def calculate(
        cls,
        proxy_port: int | None,
        port_range_start: int | None,
        port_range_end: int | None
    ) -> "PortAllocationStrategy":
        """
        Calculate port allocation strategy based on CLI parameters.

        Args:
            proxy_port: Explicit proxy port (None = auto-find)
            port_range_start: Starting port of range (None = auto-calculate)
            port_range_end: Ending port of range (None = auto-calculate)

        Returns:
            PortAllocationStrategy with calculated values
        """
        # Auto-calculate port range start if not specified
        if port_range_start is None:
            # If proxy port explicitly specified, start range after it
            # Otherwise use default 8000
            port_range_start = (proxy_port + 1) if proxy_port is not None else 8000

        # Auto-calculate port range end if not specified
        if port_range_end is None:
            # Default range: 1000 ports
            port_range_end = port_range_start + 1000

        # Determine proxy port search range
        if proxy_port is None:
            # Use port range for proxy search
            proxy_port_search_start = port_range_start
            proxy_port_search_end = port_range_end
        else:
            # Proxy port explicitly specified, no search needed
            # These values won't be used, but set for consistency
            proxy_port_search_start = 8000
            proxy_port_search_end = 8100

        return cls(
            proxy_port=proxy_port,
            port_range_start=port_range_start,
            port_range_end=port_range_end,
            proxy_port_search_start=proxy_port_search_start,
            proxy_port_search_end=proxy_port_search_end
        )
>>>>>>> e6fe7507


@click.command(name="serve")
@click.option(
    "--port",
    type=int,
    default=None,
    help="Port for the proxy server (if not specified, will auto-find starting from 8000)"
)
@click.option(
    "--port-range-start",
    type=int,
    default=None,
    help="Starting port of the range for proxy and agents (default: proxy_port + 1 if proxy specified, else 8000)"
)
@click.option(
    "--port-range-end",
    type=int,
    default=None,
    help="Ending port of the range for proxy and agents (default: port_range_start + 1000)"
)
async def serve(
    port: int | None,
    port_range_start: int | None,
    port_range_end: int | None
) -> None:
    """Run all configured AION agents and proxy server in separate processes"""

    handler = ServeHandler()

    try:
        # Load configuration
        reader = AionConfigReader()
        config = reader.load_and_validate_config()

        if not config.agents:
            raise ConfigurationError(
                message="No agents configured, please add agents to your AION configuration"
            )

<<<<<<< HEAD
        # Start servers
        successful_agents, failed_agents, proxy_started = await handler.startup(config)
=======
        # Calculate port allocation strategy
        strategy = PortAllocationStrategy.calculate(
            proxy_port=port,
            port_range_start=port_range_start,
            port_range_end=port_range_end
        )

        # Start servers with calculated port allocation
        successful_agents, failed_agents, proxy_started = await handler.startup(
            config=config,
            proxy_port=strategy.proxy_port,
            port_range_start=strategy.port_range_start,
            port_range_end=strategy.port_range_end,
            proxy_port_search_start=strategy.proxy_port_search_start,
            proxy_port_search_end=strategy.proxy_port_search_end
        )
>>>>>>> e6fe7507

        # Exit if no agents started successfully
        if not successful_agents:
            return

        # Broadcast config to aion api
        asyncio.create_task(AionConfigBroadcastService().execute(config))
<<<<<<< HEAD

        # Print welcome message after successful startup
        print(welcome_message(aion_config=config, proxy_enabled=proxy_started))
=======
>>>>>>> e6fe7507

        # Monitor processes (blocking call until shutdown)
        await handler.monitor()

    except Exception as ex:
        logger.exception(f"Failed to start server: {str(ex)}")
        raise click.ClickException(f"Unable to start AION system: {str(ex)}")

    finally:
        # Ensure graceful shutdown
        await handler.shutdown()<|MERGE_RESOLUTION|>--- conflicted
+++ resolved
@@ -1,21 +1,12 @@
 """CLI command for serving AION agents and proxy"""
 import asyncio
-<<<<<<< HEAD
-=======
 from dataclasses import dataclass
->>>>>>> e6fe7507
 
 import asyncclick as click
 from aion.cli.handlers import ServeHandler
 from aion.cli.services import AionConfigBroadcastService
-<<<<<<< HEAD
 from aion.cli.utils.cli_messages import welcome_message
 from aion.shared.config.reader import ConfigurationError, AionConfigReader
-from aion.shared.logging import get_logger
-
-logger = get_logger()
-=======
-from aion.shared.aion_config.reader import ConfigurationError, AionConfigReader
 from aion.shared.logging import get_logger
 
 logger = get_logger()
@@ -78,7 +69,6 @@
             proxy_port_search_start=proxy_port_search_start,
             proxy_port_search_end=proxy_port_search_end
         )
->>>>>>> e6fe7507
 
 
 @click.command(name="serve")
@@ -119,10 +109,6 @@
                 message="No agents configured, please add agents to your AION configuration"
             )
 
-<<<<<<< HEAD
-        # Start servers
-        successful_agents, failed_agents, proxy_started = await handler.startup(config)
-=======
         # Calculate port allocation strategy
         strategy = PortAllocationStrategy.calculate(
             proxy_port=port,
@@ -139,7 +125,6 @@
             proxy_port_search_start=strategy.proxy_port_search_start,
             proxy_port_search_end=strategy.proxy_port_search_end
         )
->>>>>>> e6fe7507
 
         # Exit if no agents started successfully
         if not successful_agents:
@@ -147,12 +132,6 @@
 
         # Broadcast config to aion api
         asyncio.create_task(AionConfigBroadcastService().execute(config))
-<<<<<<< HEAD
-
-        # Print welcome message after successful startup
-        print(welcome_message(aion_config=config, proxy_enabled=proxy_started))
-=======
->>>>>>> e6fe7507
 
         # Monitor processes (blocking call until shutdown)
         await handler.monitor()
