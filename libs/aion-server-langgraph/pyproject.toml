--- conflicted
+++ resolved
@@ -8,10 +8,6 @@
 
 [tool.poetry.dependencies]
 python = "^3.12.0"
-<<<<<<< HEAD
-aion-api-client = { git = "https://github.com/Terminal-Research/aion-python-sdk", branch = "main", subdirectory = "libs/aion-api-client" }
-=======
->>>>>>> 190aae63
 uvicorn = "0.23.2"
 fastapi = "0.119.1"
 structlog = "24.4.0"
@@ -27,6 +23,8 @@
 langchain-openai = "0.3.27"
 PyYAML = "6.0.2"
 
+aion-api-client = { git = "https://github.com/Terminal-Research/aion-python-sdk", branch = "main", subdirectory = "libs/aion-api-client" }
+
 [tool.poetry.group.dev.dependencies]
 pytest = "8.4.1"
 
