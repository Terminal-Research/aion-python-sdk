"""Utility functions for creating and handling A2A messages."""

import logging
import uuid

from typing import Any, Sequence, Optional

from a2a.server.tasks import TaskUpdater
from a2a.types import TaskState, Message, Part, Role, TextPart, DataPart, Task, TaskArtifactUpdateEvent
from a2a.server.events import EventQueue
from langchain_core.messages import BaseMessage, AIMessageChunk, AIMessage
from langgraph.types import Interrupt, StateSnapshot

from aion.server.types import MessageType, A2AEventType, A2AMetadataKey, ArtifactStreamingStatusReason
from aion.server.utils import StreamingArtifactBuilder

logger = logging.getLogger(__name__)

class LanggraphA2AEventProducer:
    """Event producer for converting LangGraph events to A2A task events.

    This class bridges LangGraph's event system with A2A's task event system,
    handling streaming messages, state updates, and task completion events.
    It converts LangGraph events into appropriate A2A TaskStatusUpdateEvent
    and TaskArtifactUpdateEvent objects.
    """

    def __init__(self, event_queue: EventQueue, task: Task):
        """Initialize the LangGraph A2A Event Producer.

        Args:
            event_queue: The event queue for publishing A2A events
            task: The task instance associated with this producer
        """
        self.task = task
        self.event_queue = event_queue
        self.updater = TaskUpdater(event_queue, task.id, task.context_id)
<<<<<<< HEAD

    @property
    def streaming_artifact_builder(self):
        if hasattr(self, '_streaming_artifact_builder'):
            return self._streaming_artifact_builder

        self._streaming_artifact_builder = StreamingArtifactBuilder(task=self.task)
        return self._streaming_artifact_builder
=======
>>>>>>> 8443064c

    async def handle_event(
        self,
        event_type: str,
        event: Any,
    ):
        """Handle incoming LangGraph events and convert them to A2A events.

        Routes different types of LangGraph events to appropriate handlers
        that convert them into A2A TaskStatusUpdateEvent or TaskArtifactUpdateEvent.

        Args:
            event_type: Type of LangGraph event (messages, values, custom, interrupt, complete)
            event: The event data payload

        Raises:
            ValueError: If an unhandled event type is encountered
        """
        if event_type == A2AEventType.MESSAGES.value:
            await self._stream_message(event)
        elif event_type == A2AEventType.VALUES.value:
            await self._emit_langgraph_values(event)
        elif event_type == A2AEventType.CUSTOM.value:
            await self._emit_langgraph_event(event)
        elif event_type == A2AEventType.INTERRUPT.value:
            await self._handle_interrupt(event)
        elif event_type == A2AEventType.COMPLETE.value:
            await self._handle_complete(event)
        else:
            raise ValueError(
                f"Unhandled event. Event Type: {event_type}, Event: {event}"
            )

    async def update_status_working(self, force: bool = False):
        """Update task status to working state."""
        if self.task.status.state == TaskState.working and not force:
            return

        await self.updater.update_status(state=TaskState.working)

    async def _handle_complete(self, event: StateSnapshot):
<<<<<<< HEAD
        """Handle task completion event from LangGraph."""
        await self.updater.complete()
=======
        """Handle task completion event from LangGraph.

        Processes the completion state snapshot, extracts the final message,
        creates an artifact for the result, and completes the task with
        the final message or without a message if none is available.

        Args:
            event (StateSnapshot): The completion state snapshot from LangGraph
                containing the final state values and messages
        """
        last_message_parts = None
        if event.values and len(event.values["messages"]):
            last_message = event.values["messages"][-1]
            if last_message and isinstance(last_message, AIMessage):
                last_message_parts = [Part(root=TextPart(text=last_message.content))]
                await self.updater.add_artifact(
                    parts=last_message_parts,
                    artifact_id=str(uuid.uuid4()),
                    name=ArtifactName.MESSAGE_RESULT.value,
                    append=False,
                    last_chunk=True,
                )

        if last_message_parts:
            await self.updater.complete(
                message=Message(
                    contextId=self.task.context_id,
                    taskId=self.task.id,
                    messageId=str(uuid.uuid4()),
                    role=Role.agent,
                    parts=last_message_parts
                ),
            )
        else:
            await self.updater.complete()
>>>>>>> 8443064c

    async def _handle_interrupt(self, interrupts: Sequence[Interrupt]):
        """Handle LangGraph interrupt events.

        Processes interrupts from LangGraph execution and updates task status
        to input_required with the interrupt message.

        Args:
            interrupts: Sequence of interrupt objects from LangGraph
        """
<<<<<<< HEAD
        interruption = interrupts[0] if len(interrupts) else None
        if not interruption:
            return

        await self.add_stream_artefact(
            self.streaming_artifact_builder.build_meta_complete_event(
                status_reason=ArtifactStreamingStatusReason.INTERRUPTED
            )
        )

        await self.updater.update_status(
            TaskState.input_required,
            message=Message(
                context_id=self.task.context_id,
                task_id=self.task.id,
                message_id=str(uuid.uuid4()),
                role=Role.agent,
                parts=[Part(root=TextPart(text=interruption.value))],
=======
        interrupt = interrupts[0] if interrupts else None
        if not interrupt:
            return

        # todo add more complex processing of interruption type
        if isinstance(interrupt.value, dict):
            interruption_type_value = interrupt.value.get("type", None)
            if interruption_type_value:
                try:
                    task_state = TaskState(interruption_type_value)
                except:
                    task_state = TaskState.input_required
            else:
                task_state = TaskState.input_required

            interrupt_message = interrupt.value.get("message", None) or str(interrupt.value)
        else:
            task_state = TaskState.input_required
            interrupt_message = str(interrupt.value)

        await self.updater.update_status(
            task_state,
            message=Message(
                contextId=self.task.context_id,
                taskId=self.task.id,
                messageId=str(uuid.uuid4()),
                role=Role.agent,
                parts=[Part(root=TextPart(text=interrupt_message))],
>>>>>>> 8443064c
            ),
            final=True,
        )

    async def _stream_message(self, langgraph_message: BaseMessage):
        """Stream message chunks from LangGraph as A2A status updates.

        Handles streaming message chunks from LangGraph by sending delta updates
        to the client. Only processes AIMessageChunk instances for streaming updates.

        Args:
            langgraph_message (BaseMessage): The message object from LangGraph,
                expected to be an AIMessageChunk for streaming content
        """
        await self.add_stream_artefact(
            self.streaming_artifact_builder.build_from_langgraph_message(langgraph_message=langgraph_message)
        )

        if isinstance(langgraph_message, AIMessageChunk):
            await self.update_status_working()
            return

        if isinstance(langgraph_message, AIMessage):
            await self.updater.update_status(
                state=TaskState.working,
                message=Message(
<<<<<<< HEAD
                    context_id=self.task.context_id,
                    task_id=self.task.id,
                    message_id=str(uuid.uuid4()),
=======
                    contextId=self.task.context_id,
                    taskId=self.task.id,
                    messageId=str(uuid.uuid4()),
>>>>>>> 8443064c
                    role=Role.agent,
                    parts=[Part(root=TextPart(text=langgraph_message.content))]
                ),
            )
            return

    async def _emit_langgraph_event(self, event: dict):
        """Emit custom LangGraph events as A2A status updates.

        Processes custom events from LangGraph and forwards them as
        TaskStatusUpdateEvent with event metadata for client consumption.

        Args:
            event: Dictionary containing custom event data from LangGraph
        """
        # Transform custom_event field to event field for A2A compatibility
        emit_event = {k: v for k, v in event.items() if k != "custom_event"}
        if "custom_event" in event:
            emit_event["event"] = event["custom_event"]

        await self.updater.update_status(
            state=TaskState.working,
            message=Message(
<<<<<<< HEAD
                context_id=self.task.context_id,
                task_id=self.task.id,
                message_id=str(uuid.uuid4()),
=======
                contextId=self.task.context_id,
                taskId=self.task.id,
                messageId=str(uuid.uuid4()),
>>>>>>> 8443064c
                role=Role.agent,
                parts=[Part(root=DataPart(data=emit_event))],
                metadata={
                    A2AMetadataKey.MESSAGE_TYPE.value: MessageType.EVENT.value
                },
            ),
        )

    async def _emit_langgraph_values(self, event: dict):
        """Emit LangGraph state values as A2A status updates.

        Processes state value updates from LangGraph and forwards them as
        TaskStatusUpdateEvent with langgraph_values metadata for debugging
        and monitoring purposes.

        Args:
            event: Dictionary containing state values from LangGraph
        """
<<<<<<< HEAD
        return await self.update_status_working()

    async def add_stream_artefact(self, event: Optional[TaskArtifactUpdateEvent] = None):
        """
        Add a task artifact update event to the streaming queue.

        Args:
            event: Optional task artifact update event to be queued for processing.
                   If None, the method returns without performing any action.
        """
        if not event:
            return

        await self.event_queue.enqueue_event(event)
=======
        await self.updater.update_status(
            state=TaskState.working,
            message=Message(
                contextId=self.task.context_id,
                taskId=self.task.id,
                messageId=str(uuid.uuid4()),
                role=Role.agent,
                parts=[Part(root=DataPart(data=event))],
                metadata={
                    A2AMetadataKey.MESSAGE_TYPE.value: MessageType.LANGRAPH_VALUES.value
                },
            ),
        )
>>>>>>> 8443064c
<|MERGE_RESOLUTION|>--- conflicted
+++ resolved
@@ -35,7 +35,6 @@
         self.task = task
         self.event_queue = event_queue
         self.updater = TaskUpdater(event_queue, task.id, task.context_id)
-<<<<<<< HEAD
 
     @property
     def streaming_artifact_builder(self):
@@ -44,8 +43,6 @@
 
         self._streaming_artifact_builder = StreamingArtifactBuilder(task=self.task)
         return self._streaming_artifact_builder
-=======
->>>>>>> 8443064c
 
     async def handle_event(
         self,
@@ -87,46 +84,8 @@
         await self.updater.update_status(state=TaskState.working)
 
     async def _handle_complete(self, event: StateSnapshot):
-<<<<<<< HEAD
         """Handle task completion event from LangGraph."""
         await self.updater.complete()
-=======
-        """Handle task completion event from LangGraph.
-
-        Processes the completion state snapshot, extracts the final message,
-        creates an artifact for the result, and completes the task with
-        the final message or without a message if none is available.
-
-        Args:
-            event (StateSnapshot): The completion state snapshot from LangGraph
-                containing the final state values and messages
-        """
-        last_message_parts = None
-        if event.values and len(event.values["messages"]):
-            last_message = event.values["messages"][-1]
-            if last_message and isinstance(last_message, AIMessage):
-                last_message_parts = [Part(root=TextPart(text=last_message.content))]
-                await self.updater.add_artifact(
-                    parts=last_message_parts,
-                    artifact_id=str(uuid.uuid4()),
-                    name=ArtifactName.MESSAGE_RESULT.value,
-                    append=False,
-                    last_chunk=True,
-                )
-
-        if last_message_parts:
-            await self.updater.complete(
-                message=Message(
-                    contextId=self.task.context_id,
-                    taskId=self.task.id,
-                    messageId=str(uuid.uuid4()),
-                    role=Role.agent,
-                    parts=last_message_parts
-                ),
-            )
-        else:
-            await self.updater.complete()
->>>>>>> 8443064c
 
     async def _handle_interrupt(self, interrupts: Sequence[Interrupt]):
         """Handle LangGraph interrupt events.
@@ -137,9 +96,8 @@
         Args:
             interrupts: Sequence of interrupt objects from LangGraph
         """
-<<<<<<< HEAD
-        interruption = interrupts[0] if len(interrupts) else None
-        if not interruption:
+        interrupt = interrupts[0] if interrupts else None
+        if not interrupt:
             return
 
         await self.add_stream_artefact(
@@ -147,19 +105,6 @@
                 status_reason=ArtifactStreamingStatusReason.INTERRUPTED
             )
         )
-
-        await self.updater.update_status(
-            TaskState.input_required,
-            message=Message(
-                context_id=self.task.context_id,
-                task_id=self.task.id,
-                message_id=str(uuid.uuid4()),
-                role=Role.agent,
-                parts=[Part(root=TextPart(text=interruption.value))],
-=======
-        interrupt = interrupts[0] if interrupts else None
-        if not interrupt:
-            return
 
         # todo add more complex processing of interruption type
         if isinstance(interrupt.value, dict):
@@ -185,7 +130,6 @@
                 messageId=str(uuid.uuid4()),
                 role=Role.agent,
                 parts=[Part(root=TextPart(text=interrupt_message))],
->>>>>>> 8443064c
             ),
             final=True,
         )
@@ -212,15 +156,9 @@
             await self.updater.update_status(
                 state=TaskState.working,
                 message=Message(
-<<<<<<< HEAD
                     context_id=self.task.context_id,
                     task_id=self.task.id,
                     message_id=str(uuid.uuid4()),
-=======
-                    contextId=self.task.context_id,
-                    taskId=self.task.id,
-                    messageId=str(uuid.uuid4()),
->>>>>>> 8443064c
                     role=Role.agent,
                     parts=[Part(root=TextPart(text=langgraph_message.content))]
                 ),
@@ -244,15 +182,9 @@
         await self.updater.update_status(
             state=TaskState.working,
             message=Message(
-<<<<<<< HEAD
                 context_id=self.task.context_id,
                 task_id=self.task.id,
                 message_id=str(uuid.uuid4()),
-=======
-                contextId=self.task.context_id,
-                taskId=self.task.id,
-                messageId=str(uuid.uuid4()),
->>>>>>> 8443064c
                 role=Role.agent,
                 parts=[Part(root=DataPart(data=emit_event))],
                 metadata={
@@ -271,7 +203,6 @@
         Args:
             event: Dictionary containing state values from LangGraph
         """
-<<<<<<< HEAD
         return await self.update_status_working()
 
     async def add_stream_artefact(self, event: Optional[TaskArtifactUpdateEvent] = None):
@@ -285,19 +216,4 @@
         if not event:
             return
 
-        await self.event_queue.enqueue_event(event)
-=======
-        await self.updater.update_status(
-            state=TaskState.working,
-            message=Message(
-                contextId=self.task.context_id,
-                taskId=self.task.id,
-                messageId=str(uuid.uuid4()),
-                role=Role.agent,
-                parts=[Part(root=DataPart(data=event))],
-                metadata={
-                    A2AMetadataKey.MESSAGE_TYPE.value: MessageType.LANGRAPH_VALUES.value
-                },
-            ),
-        )
->>>>>>> 8443064c
+        await self.event_queue.enqueue_event(event)