--- conflicted
+++ resolved
@@ -21,10 +21,7 @@
     GetContextsListRequest,
     HealthResponse,
 )
-<<<<<<< HEAD
-=======
 from aion.shared.utils.deployment import get_protocol_version
->>>>>>> e6fe7507
 from opentelemetry import trace
 from pydantic import ValidationError
 from starlette.exceptions import HTTPException
@@ -35,12 +32,8 @@
 
 from aion.server.core.request_handlers import AionJSONRPCHandler
 from aion.server.interfaces import IRequestHandler
-<<<<<<< HEAD
-from aion.server.utils.constants import HEALTH_CHECK_URL
-=======
 from aion.server.types import ConfigurationFileResponse
 from aion.server.utils.constants import HEALTH_CHECK_URL, CONFIGURATION_FILE_URL
->>>>>>> e6fe7507
 
 logger = get_logger()
 request_tracer = trace.get_tracer("langgraph.agent")
@@ -85,15 +78,12 @@
                 self._handle_health_check,
                 methods=['GET'],
                 name="app_health",
-<<<<<<< HEAD
-=======
             ),
             Route(
                 CONFIGURATION_FILE_URL,
                 self._handle_get_configuration_file,
                 methods=['GET'],
                 name="agent_configuration",
->>>>>>> e6fe7507
             )
         ]
         return app_routes
@@ -240,8 +230,6 @@
         """
         return JSONResponse(HealthResponse().model_dump())
 
-<<<<<<< HEAD
-=======
     async def _handle_get_configuration_file(self, request) -> JSONResponse:
         """
         Configuration file endpoint
@@ -255,6 +243,5 @@
         )
         return JSONResponse(response.model_dump())
 
->>>>>>> e6fe7507
 
 __all__ = ["AionA2AStarletteApplication"]