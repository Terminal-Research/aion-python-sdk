from __future__ import annotations

import sys

from aion.shared.logging import get_logger

from aion.server.db import validate_permissions
<<<<<<< HEAD
from aion.shared.utils import psycopg_url
=======
from aion.shared.utils.db import psycopg_url
>>>>>>> e6fe7507
from ..env import config

logger = get_logger()


async def fail_if_no_permissions():
    """Test database permissions and fail if insufficient for migrations.

    This function checks if the current database user has permissions to create tables.
    If not, it logs an error and exits the process.
    """
    # Get connection URL from Alembic config
    conn_url = psycopg_url(config.get_main_option("sqlalchemy.url"))

    # Check permissions
    logger.debug("Testing database permissions before migrations")
    permissions = await validate_permissions(conn_url)

    if not permissions['can_connect']:
        logger.error("Cannot connect to database")
        if permissions['error']:
            logger.error(f"Connection error: {permissions['error']}")
        sys.exit(1)

    if not permissions['can_create_table']:
        error_msg = "Insufficient database permissions to create tables"
        if 'table_error' in permissions:
            error_msg += f": {permissions['table_error']}"
        logger.error(error_msg)
        logger.error("Database migrations cannot proceed without table creation permissions")
        logger.error(
            f"Current user: {permissions['user_info']['current_user'] if permissions['user_info'] else 'Unknown'}")
        logger.error(f"Current database: {permissions['current_database']}")
        sys.exit(1)

    # Schema permissions are not critical, just log a warning
    if not permissions['can_create_schema']:
        logger.warning("User cannot create schemas - this may limit some migration capabilities")<|MERGE_RESOLUTION|>--- conflicted
+++ resolved
@@ -5,11 +5,7 @@
 from aion.shared.logging import get_logger
 
 from aion.server.db import validate_permissions
-<<<<<<< HEAD
-from aion.shared.utils import psycopg_url
-=======
 from aion.shared.utils.db import psycopg_url
->>>>>>> e6fe7507
 from ..env import config
 
 logger = get_logger()
