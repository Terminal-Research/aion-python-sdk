from aion.shared.logging import get_logger
<<<<<<< HEAD
from aion.shared.utils import psycopg_url
=======
from aion.shared.utils.db import psycopg_url
>>>>>>> e6fe7507

from aion.server.db.migrations.env import config

logger = get_logger()


async def setup_checkpointer_tables() -> None:
    """Setup LangGraph checkpointer tables in the database.

    This function creates the necessary tables for PostgresSaver checkpointer
    if they don't already exist.
    """
    try:
        logger.debug("Setting up LangGraph checkpointer tables")

        # Get connection URL from Alembic config
        conn_url = psycopg_url(config.get_main_option("sqlalchemy.url"))

        # Import here to avoid issues if langgraph-checkpoint-postgres is not available
        from langgraph.checkpoint.postgres.aio import AsyncPostgresSaver

        # Create checkpointer and setup tables
        async with AsyncPostgresSaver.from_conn_string(psycopg_url(conn_url)) as checkpointer:
            await checkpointer.setup()

    except ImportError:
        logger.warning("langgraph-checkpoint-postgres not available, skipping checkpointer setup")
    except Exception as e:
        logger.error(f"Failed to setup checkpointer tables: {e}", exc_info=True)<|MERGE_RESOLUTION|>--- conflicted
+++ resolved
@@ -1,9 +1,5 @@
 from aion.shared.logging import get_logger
-<<<<<<< HEAD
-from aion.shared.utils import psycopg_url
-=======
 from aion.shared.utils.db import psycopg_url
->>>>>>> e6fe7507
 
 from aion.server.db.migrations.env import config
 
