--- conflicted
+++ resolved
@@ -1,6 +1,2 @@
-<<<<<<< HEAD
-from .entities import *
-=======
 from .entities import *
 from .api import *
->>>>>>> e6fe7507
