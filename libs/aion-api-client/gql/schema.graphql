"Describes API authentication requirements."
directive @auth("which authenticated subjects have access"
subjectType: String, "which roles have access"
roles: [String]) on QUERY | MUTATION
"Marks a fragment as being optionally deferrable. Allowing the backend to split the query and return non-deferred parts first. This implicitly uses a streaming transport protocol which requires client support."
directive @defer(if: Boolean, label: String) on FRAGMENT_SPREAD | INLINE_FRAGMENT

schema {
  query: Queries
  mutation: Mutations
  subscription: Subscriptions
}
"Base64-encoded binary payload."
scalar BytesBase64
scalar Json
"""

An identifier established by the Client that MUST contain a String, Number,
or NULL value if included. If it is not included it is assumed to be a
notification. The value SHOULD NOT be NULL for requests expecting a response,
and Numbers SHOULD NOT contain fractional parts. The Server MUST reply with
the same value in the Response object if included. This member is used to
correlate the context between the two objects. A2A methods typically expect a
response or stream, so id will usually be present and non-null.
        
"""
scalar JsonRpcId
scalar Long
"A date-time with an offset from UTC/Greenwich in the ISO-8601 calendar system using the format 1970-01-01T00:00:00Z"
scalar OffsetDateTime

union ChatCompletionStreamChunk = ChatCompletionStreamError | ChatCompletionStreamResponseChunk

union JsonRpcResponseGQL = JsonRpcErrorResponseGQL | JsonRpcSuccessResponseGQL

"Alias for backward compatibility"
union JSONRPCResponse = JSONRPCErrorResponse | JSONRPCSuccessResponse

"Stream of document updates for a project"
union ReceiveEvent = ChangesAppliedEvent | NodeStatusUpdate | SnapshotEvent | StatusHistoryUpdate

"Item emitted by walletUpdates. The first event is the wallet state."
union WalletStreamEvent = BalanceChange | PriceChange | TransactionEvent | WalletStateEvent

"Indicates whether the behavior is managed within the platform or represents an external integration"
enum AgentBehaviorKind {
  A2ADeployment
  AionDeployment
  Distribution
  System
}

"Indicates whether the identity is for a user's personal agent or a deployed agent"
enum AgentIdentityType {
  Deployed
  Personal
}

"Distinguishes native coins from tokens"
enum AssetKind {
  Native
  Token
}

"Where the deployment source is hosted"
enum DeploymentType {
  A2ARemote
  AionRemote
  GitHubAionHosted
}

enum GitHubAccountType {
  Organization
  User
}

enum LogLevel {
  Debug
  Error
  Info
  Trace
  Warn
}

"Supported networks"
enum Network {
  ARBITRUM
  BASE
  BNB_CHAIN
  ETHEREUM
  OPTIMISM
  OTHER
  POLYGON
}

"Enumeration of supported user network types"
enum NetworkType {
  "Aion Network"
  Aion
  "A2A API Network"
  Api
  "Telegram Network"
  Telegram
}

"Severity level for a node status"
enum NodeStatusType {
  Error
  Info
  Success
  Warning
  Working
}

"Access level for a memory space"
enum Privacy {
  "Only the owner can access the memory space"
  Private
  "Memory space can be shared publicly"
  Public
}

"Category of a status history entry"
enum StatusHistoryType {
  Committed
  Error
  Info
  Success
  Warning
}

enum SubjectType {
  User
  Version
}

"Direction relative to wallet owner"
enum TransactionDirection {
  RECEIVED
  SENT
}

"Transaction status"
enum TransactionStatus {
  CONFIRMED
  PENDING
}

"Lifecycle status of a deployment version"
enum VersionStatus {
  Building
  Cancelled
  Error
  Offline
  Online
  Provisioning
  Queued
}

"JSON-RPC request envelope for agent-to-agent workflows"
input JsonRpcRequestGQLInput {
  "JSON-RPC protocol version, defaults to 2.0"
  jsonrpc: String!
  "Method invoked on the destination agent"
  method: String!
  "Parameters forwarded to the method call"
  params: Json
  "Identifier for correlating responses to the request"
  id: JsonRpcId
}

"Alias for backward compatibility"
input JSONRPCRequestInput {
  "JSON-RPC protocol version, defaults to 2.0"
  jsonrpc: String!
  "Method invoked on the destination agent"
  method: String!
  "Parameters forwarded to the method call"
  params: Json
  "Identifier for correlating responses to the request"
  id: JsonRpcId
}

input LogFiltersInput {
  startTime: OffsetDateTime!
  endTime: OffsetDateTime
  logLevels: [LogLevel!]!
  traceId: ID
  distributionId: ID
  versionId: ID
  agentEnvironmentId: ID
  messageSearch: String
}

input MessageInput {
  role: String!
  content: String!
}

"Configuration describing how an agent is deployed"
type AgentBehavior {
  "Unique identifier for the behavior"
  id: ID!
  "Identifier of the user that owns this behavior"
  userId: ID!
  "Associated deployment for this behavior"
  deploymentId: ID
  "Version of the deployment used by the behavior"
  versionId: ID
  "Lifecycle state of this behavior"
  kind: AgentBehaviorKind!
  "the semantic version defined for the behavior by the developer in the Aion.yaml config."
  logicalVersion: String!
  "the developer-assigned name of the behavior from the Aion.yaml or AgentCard. Set to the graphId if not found."
  name: String!
  "Optional developer-assigned name of the behavior from the Aion.yaml or AgentCard."
  description: String
  "Schema describing the configuration variables"
  configurationSchema: Json
  "Optional AgentCard manifest describing this behavior"
  agentCard: Json
  "LangGraph graph identifier if applicable"
  graphId: String
}

"Public profile information for a user or agent"
type AgentIdentity {
  "Unique identifier for the identity"
  id: ID!
  "Type of the agent identity (personal or deployed)"
  agentType: AgentIdentityType!
"""
Reference to the owning user account. Personal identities always map to
their user.
"""
  userId: ID
  "Reference to the associated organization"
  organizationId: ID
  "Identity name; personal identities should match the owning user's name"
  name: String
  "Agent-to-Agent protocol endpoint URL"
  a2aUrl: String
  "Website URL for human consumption"
  website: String
  "Primary contact email address"
  email: String
  "Addressable handle applicable inside the Aion network"
  atName: String
"""
Description of the identity's purpose; personal identities use the
user's bio
"""
  biography: String
  "URL to the identity's avatar image"
  avatarImageUrl: String
  "URL to the identity's profile background image"
  backgroundImageUrl: String
  "Internal notes for administrators"
  notes: String
}

"Blockchain asset, either native coin or token"
type Asset {
  id: ID!
  symbol: String!
  name: String
  iconUrls: TokenIconUrls
  address: String
  network: Network!
  decimals: Int!
  kind: AssetKind!
}

"Balance and price information for an asset"
type AssetBalance {
  "Asset metadata"
  asset: Asset!
  "Normalized balance already adjusted by asset.decimals"
  balance: Float!
}

"Current price information for an asset"
type AssetPrice {
  asset: Asset!
  value: Float!
  currency: String!
}

"Balance change update"
type BalanceChange {
  assetBalance: AssetBalance!
}

"Git branch available in a repository"
type BranchOption {
  "Branch name"
  name: String!
}

"Result of applying Automerge changes"
type ChangesApplied {
  "Project identifier"
  projectId: ID!
  "Concatenated set of raw Automerge changes which can be applied to an Automerge document via loadIncremental"
  incrementalChanges: BytesBase64!
  "New document heads after applying changes"
  newHeads: Heads!
}

"Applied changes event"
type ChangesAppliedEvent {
  "Changes payload"
  payload: ChangesApplied!
}

type ChatCompletionStreamChoice {
  index: Int!
  delta: Delta!
  finish_reason: String
}

type ChatCompletionStreamError {
  message: String!
}

type ChatCompletionStreamResponse {
  id: String!
  created: Long!
  model: String!
  choices: [ChatCompletionStreamChoice!]!
}

type ChatCompletionStreamResponseChunk {
  response: ChatCompletionStreamResponse!
}

type ClientSecret {
  clientId: ID!
  secret: String!
}

type ClientSecretHash {
  id: ID!
  clientId: ID!
  secretHash: String!
  subjectType: SubjectType!
  subjectId: ID!
}

"Details returned after provisioning a new remote deployment"
type CreateRemoteDeploymentResponse {
  "Deployment that was created"
  deployment: Deployment!
  "Default environment associated with the deployment"
  environment: DeploymentEnvironment!
  "Initial version of the deployment"
  version: Version!
  "Hash of the generated client secret"
  clientSecretHash: ClientSecretHash!
  "Plain-text client secret for the user"
  clientSecret: ClientSecret!
}

type Delta {
  role: String
  content: String
}

"Basic information about a deployment"
type Deployment {
  "Unique identifier of the deployment"
  id: ID!
  "Owning organisation if applicable"
  organizationId: ID
  "User that created the deployment"
  userId: ID
  "Project this deployment is associated with"
  projectId: ID!
  "Repository backing the deployment"
  repositoryId: ID
  "Human friendly name"
  name: String!
  "Type of deployment"
  deploymentType: DeploymentType!
  "Path within the repository containing source code"
  sourceRoot: String
  "Whether auto versioning is enabled"
  hasAutoVersionEnabled: Boolean!
}

"Detailed information about a deployment."
type DeploymentDetail {
  "Unique identifier for the deployment"
  id: ID!
  "Deployment configuration"
  deployment: Deployment!
  "Environments associated with the deployment"
  environments: [DeploymentEnvironment!]!
  "Versions that belong to this deployment"
  versions: [Version!]!
  "GitHub repository linked to this deployment, if any"
  repository: Repository
}

"Specific environment configuration for a deployment"
type DeploymentEnvironment {
  "Unique identifier of the environment"
  id: ID!
  "Deployment this environment belongs to"
  deploymentId: ID!
  "Project this environment is associated with"
  projectId: ID!
  "Environment name"
  name: String!
  "Git branch associated with the environment"
  branch: String
  "Environment variables applied to builds"
  environmentVariables: [KVStringString!]!
}

"Represents the state of GitHub repository selection."
type GitHubInstallationOptions {
  "True if the user has authorized via GitHub OAuth"
  hasGitHubOAuth: Boolean!
  "URL that the client can use to start GitHub OAuth authorization"
  gitHubOAuthUrl: String!
  "URL that the client can use to install the GitHub App"
  gitHubInstallationUrl: String!
  "Available GitHub App installations the user can choose from"
  installationOptions: [InstallationOption!]!
}

"Automerge heads (commit IDs)"
type Heads {
  "Base64-encoded head commit identifiers"
  values: [BytesBase64!]!
}

"Selectable GitHub App installation"
type InstallationOption {
  "Unique identifier of the installation option"
  gitHubInstallationId: Long!
  "Human readable name for the installation"
  name: String!
}

type JsonRpcError {
  code: Int!
  message: String!
  data: Json
}

type JsonRpcErrorResponseGQL {
  "Identifier correlating the response to its request"
  id: JsonRpcId
  error: JsonRpcError!
  jsonrpc: String!
}

type JsonRpcSuccessResponseGQL {
  "Identifier correlating the response to its request"
  id: JsonRpcId
  result: Json!
  jsonrpc: String!
}

"Alias for backward compatibility"
type JSONRPCSuccessResponse {
  "Identifier correlating the response to its request"
  id: JsonRpcId
  result: Json!
  jsonrpc: String!
}

"Alias for backward compatibility"
type JSONRPCErrorResponse {
  "Identifier correlating the response to its request"
  id: JsonRpcId
  error: JsonRpcError!
  jsonrpc: String!
}

"A key-value pair of String and String"
type KVStringString {
  "Key"
  key: String!
  "Value"
  value: String!
}

"A log event"
type LogEvent {
  level: String!
  level_value: Int!
  message: String!
  timestamp: OffsetDateTime!
  properties: [KVStringString!]!
}

"Structured memory store that agents can read and write"
type MemorySpace {
  "Unique identifier of the memory space"
  id: ID!
  "Display name for the space"
  name: String!
  "Optional description of the space's contents"
  description: String
  "Instructions that guide how the space should be used"
  instructions: String
  "Agent that owns the memory space"
  owner: AgentIdentity!
  "Privacy setting for the space"
  privacy: Privacy!
  "Agents that the space is shared with"
  sharedWith: [AgentIdentity!]!
}

type Mutations {
<<<<<<< HEAD
  updateAgentIdentity(agentIdentityId: ID!, atName: String, biography: String, avatarImageUrl: String, backgroundImageUrl: String): AgentIdentity @auth(subjectType: "User")
  updateAgentEnvironment(agentEnvironmentId: ID!, name: String, configurationVariables: Json, useLongTermMemory: Boolean, systemPrompt: String): AgentEnvironment @auth(subjectType: "User")
  createLocalDeployment(name: String!, serverUrl: String!): CreateLocalDeploymentResponse @auth(subjectType: "User")
  createGitHubDeployment(name: String!, sourceRoot: String, hasAutoVersionEnabled: Boolean!, gitHubInstallationId: Long!, githubRepoId: Long!): DeploymentDetail @auth(subjectType: "User")
  updateGitHubDeployment(deploymentId: ID!, name: String!, sourceRoot: String, hasAutoVersionEnabled: Boolean!, gitHubInstallationId: Long!, githubRepoId: Long!): DeploymentDetail @auth(subjectType: "User")
  deleteDeployment(deploymentId: ID!): Boolean @auth(subjectType: "User")
  createOrUpdateDeploymentEnvironment(deploymentId: ID!, deploymentEnvironmentId: ID, branch: String, environmentalVariables: Json): DeploymentEnvironment @auth(subjectType: "User")
  a2aSend("JSON-RPC request body" request: JSONRPCRequestInput!, "Distribution that should handle the request" distributionId: ID!): JSONRPCResponse @auth(subjectType: "User")
  registerVersion("Contents of the server's aion.yaml file. From this, the control plane will register the behavior's graph id and configuration variable metadata." configuration: String!): AgentBehavior @auth(subjectType: "Version")
=======
  "Creates a new agent identity for the authenticated user."
  createAgentIdentity(agentType: AgentIdentityType!, organizationId: ID, name: String, atName: String, biography: String, avatarImageUrl: String, backgroundImageUrl: String, a2aUrl: String, website: String, email: String, notes: String): AgentIdentity @auth(subjectType: "User")
  "Updates an existing agent identity owned by the authenticated user."
  updateAgentIdentity(agentIdentityId: ID!, name: String, atName: String, biography: String, avatarImageUrl: String, backgroundImageUrl: String, a2aUrl: String, website: String, email: String, notes: String): AgentIdentity @auth(subjectType: "User")
  "Deletes an agent identity owned by the authenticated user."
  deleteAgentIdentity(agentIdentityId: ID!): AgentIdentity @auth(subjectType: "User")
  "Registers a new Aion A2A server with the control plane. This should be called when the server first starts up. Returns all behaviors found in the configuration."
  registerVersion("Serialized agent manifest retrieved from the runtime. This payload is forwarded to populate agent behaviors and configuration metadata during registration." manifest: String!): [AgentBehavior!] @auth(subjectType: "Version")
  createRemoteDeployment(name: String!, serverUrl: String!, projectId: ID!, isA2AIntegration: Boolean!): CreateRemoteDeploymentResponse @auth(subjectType: "User")
  createGitHubDeployment(name: String!, sourceRoot: String, branchName: String, hasAutoVersionEnabled: Boolean!, gitHubInstallationId: Long!, githubRepoId: Long!, projectId: ID!): DeploymentDetail @auth(subjectType: "User")
  createOrUpdateDeploymentEnvironment(deploymentId: ID!, projectId: ID!, deploymentEnvironmentId: ID, branch: String, environmentalVariables: Json): DeploymentEnvironment @auth(subjectType: "User")
"""

        Apply raw Automerge changes to a project's document. Server applies and returns 
        committed heads and echoes changes. Validation and execution of side-effects are
        handled asynchronously and will not be completed in this request.

        If the server needs to modify the document in response to the changes, those updates
        will be returned via the receiveProjectChanges subscription.
      
"""
  applyProjectChanges("Identifier of the project being modified." projectId: ID!, "Base64-encoded Automerge change frames." changes: [BytesBase64!]!): ChangesApplied @auth(subjectType: "User")
  "Create empty project"
  createProject("Name of the project." projectName: String!, "Optional environment name for the project. Defaults to 'production'." environmentName: String): ProjectMetadata @auth(subjectType: "User")
  "Rename or update project environment"
  updateProjectMetadata("Identifier of the project to update." projectId: ID!, "New project name, if changing." projectName: String, "New environment name, if changing." environmentName: String): ProjectMetadata @auth(subjectType: "User")
  "Remove project and its history"
  deleteProject("Identifier of the project to remove." projectId: ID!): Boolean @auth(subjectType: "User")
}

"Status details for a node"
type NodeStatus {
  "Identifier of the node"
  nodeId: String!
  "Category of the status"
  nodeStatusType: NodeStatusType!
  "Human readable message"
  message: String!
  "Creation timestamp in milliseconds"
  createdAt: Long!
  "Last update timestamp in milliseconds"
  updatedAt: Long!
}

"Event containing node status updates"
type NodeStatusUpdate {
  "Status update payload"
  payload: NodeStatusUpdatePayload!
}

"Payload of node status updates"
type NodeStatusUpdatePayload {
  "Project identifier"
  projectId: ID!
  "Statuses for nodes"
  statuses: [NodeStatus!]!
>>>>>>> e6fe7507
}

"Price change update"
type PriceChange {
  assetPrice: AssetPrice!
}

"Basic information about a project"
type ProjectMetadata {
  "Unique project identifier"
  id: ID!
  "Name of the project"
  projectName: String!
  "Optional environment name"
  environmentName: String
}

type Queries {
  "Retrieves a user by ID. When no userId is supplied, returns the currently authenticated user."
  user(userId: ID): User
  memorySpaces: [MemorySpace!]
  "Retrieves a list of all agent identities available to the authenticated user."
  agentIdentities: [AgentIdentity!]
  agentIdentity(agentIdentityId: ID!): AgentIdentity @auth(subjectType: "User")
  "Retrieves a specific agent behavior by its ID for the authenticated user."
  agentBehavior(agentBehaviorId: ID!): AgentBehavior @auth(subjectType: "User")
  "Retrieves repositories available for import for the specified owner."
  gitHubRepositoryOptions(gitHubInstallationId: Long!): [RepositoryOption!] @auth(subjectType: "User")
  "Retrieves branches available for a repository."
  gitHubBranchOptions(gitHubInstallationId: Long!, gitHubRepoId: Long!): [BranchOption!] @auth(subjectType: "User")
  "Retrieves a list of deployments for a specific user."
  deployments: [Deployment!] @auth(subjectType: "User")
  "Retrieves a specific deployment by its ID for the authenticated user."
  deployment(deploymentId: ID!): DeploymentDetail @auth(subjectType: "User")
  "Entry point to get the wallet state"
  walletState(address: String!): WalletStateWithPrices
  "List of projects (no doc bytes)"
  projects: [ProjectMetadata!] @auth(subjectType: "User")
  "Retrieves JSON logs for a specific project ID with optional filters."
  projectLogs(projectId: ID!, filters: LogFiltersInput!): [LogEvent!] @auth(subjectType: "User")
  "Retrieves log trace records for a specific project ID with optional filters."
  logTraces(projectId: ID!, filters: LogFiltersInput!): [Trace!] @auth(subjectType: "User")
}

"GitHub repository managed by the platform"
type Repository {
  "Internal repository identifier"
  id: ID!
  "GitHub App installation that owns the repository"
  gitHubInstallationId: Long!
  "GitHub repository ID"
  githubRepoId: Long!
  "Owner ID on GitHub"
  gitHubOwnerId: Long!
  "Type of owner account"
  gitHubOwnerType: GitHubAccountType!
  "Repository name"
  name: String!
  "HTTPS clone URL"
  url: String!
}

"Repository available for import"
type RepositoryOption {
  "GitHub repository ID"
  githubRepoId: Long!
  "Repository name"
  name: String!
  "Repository description if available"
  description: String
  "If repository is private"
  isPrivate: Boolean!
}

"Automerge snapshot for a project"
type Snapshot {
  "Project identifier"
  projectId: ID!
  "Automerge document bytes"
  bytes: BytesBase64!
  "Heads corresponding to bytes"
  heads: Heads!
}

"Snapshot of project document"
type SnapshotEvent {
  "Snapshot payload"
  payload: Snapshot!
}

"Historical status change"
type StatusHistory {
  "Identifier of the history entry"
  id: ID!
  "Type of status change"
  statusHistoryType: StatusHistoryType!
  "Human readable message"
  message: String!
  "Creation timestamp in milliseconds"
  createdAt: Long!
  "Last update timestamp in milliseconds"
  updatedAt: Long!
}

"Event containing project status history"
type StatusHistoryUpdate {
  "Status history payload"
  payload: StatusHistoryUpdatePayload!
}

"Payload of status history updates"
type StatusHistoryUpdatePayload {
  "Project identifier"
  projectId: ID!
  "Recent status history entries"
  history: [StatusHistory!]!
}

type Subscriptions {
  "Executes an agent-to-agent JSON-RPC request and streams the responses."
  a2aRpc("JSON-RPC request body" request: JsonRpcRequestGQLInput!, "Distribution that should handle the request" distributionId: ID!): JsonRpcResponseGQL @auth(subjectType: "User")
  "Alias for backward compatibility - use a2aRpc instead"
  a2aStream("JSON-RPC request body" request: JSONRPCRequestInput!, "Distribution that should handle the request" distributionId: ID!): JSONRPCResponse @auth(subjectType: "User")
  "Streams delta chunks for an LLM chat-completion request. When `stream=true` is set, the underlying model returns partial responses; this subscription forwards those chunks to the client as they become available, enabling token-level streaming UIs."
  chatCompletionStream(model: String!, messages: [MessageInput!]!, stream: Boolean!): ChatCompletionStreamChunk @auth(subjectType: "Version")
  "Emits updates to GitHub installation options for the authenticated user. Useful for dashboards that must stay synchronized with the user's current GitHub access rights."
  gitHubInstallationOptions: GitHubInstallationOptions @auth(subjectType: "User")
  "Streams wallet state then incremental updates"
  walletUpdates(address: String!): WalletStreamEvent
  "Stream of document updates for a project"
  receiveProjectChanges("Identifier of the project to observe." projectId: ID!): ReceiveEvent @auth(subjectType: "User")
  "Streams JSON logs for a specific version ID"
  versionLogs(versionId: ID!, startTime: OffsetDateTime!): LogEvent @auth(subjectType: "User")
  "Streams JSON logs for a specific trace ID with optional filters."
  projectLogs(projectId: ID!, filters: LogFiltersInput!): LogEvent @auth(subjectType: "User")
}

"Token icon URLs in multiple sizes"
type TokenIconUrls {
  thumbnail: String
  small: String
  large: String
}

"A log trace record"
type Trace {
  traceId: ID!
  projectId: ID!
  distributionId: ID!
  versionId: ID!
  agentEnvironmentId: ID!
  lastMessage: String!
  lastTimestamp: OffsetDateTime!
  method: String
  taskStatus: String
}

"A transaction event involving a blockchain asset"
type Transaction {
  id: ID!
  timestamp: String!
  from: String!
  to: String!
  asset: Asset!
  value: Float!
  direction: TransactionDirection!
  status: TransactionStatus!
  blockExplorerUrl: String!
}

"Transaction update event"
type TransactionEvent {
  transaction: Transaction!
}

"Represents a user account"
type User {
  "Unique identifier of the user"
  id: ID!
  "Identifier of the user's personal agent identity"
  agentIdentityId: ID!
  "Identifier from the authentication provider"
  authId: String!
  "User's @ handle"
  atName: String
  "Display name"
  name: String
  "URL of the user's avatar image"
  avatarUrl: String
  "Networks linked to this user"
  networks: [UserConnection!]
}

"Association between a user and an external network"
type UserConnection {
  "Type of network linked to the user"
  network: NetworkType!
}

"A single build or release of a deployment"
type Version {
  "Unique identifier of the version"
  id: ID!
  "Deployment this version belongs to"
  deploymentId: ID!
  "Environment the version was built for"
  environmentId: ID
  "Git commit hash used for the build"
  commitHash: String
  "Commit message associated with the build"
  commitMessage: String
  "True if the version was manually triggered"
  isManual: Boolean!
  "Current status of the version"
  status: VersionStatus!
  "URL of the running server, if applicable"
  serverUrl: String
  "Client identifier that initiated the build"
  client_id: ID
}

"Full wallet state response"
type WalletState {
  address: String!
  assets: [AssetBalance!]!
  recentTransactions: [Transaction!]!
}

"Initial wallet state snapshot"
type WalletStateEvent {
  walletStateWithPrices: WalletStateWithPrices!
}

"Wallet state enriched with price information"
type WalletStateWithPrices {
  walletState: WalletState!
  totalUsdValue: Float!
  assetPrices: [AssetPrice!]!
}<|MERGE_RESOLUTION|>--- conflicted
+++ resolved
@@ -516,17 +516,6 @@
 }
 
 type Mutations {
-<<<<<<< HEAD
-  updateAgentIdentity(agentIdentityId: ID!, atName: String, biography: String, avatarImageUrl: String, backgroundImageUrl: String): AgentIdentity @auth(subjectType: "User")
-  updateAgentEnvironment(agentEnvironmentId: ID!, name: String, configurationVariables: Json, useLongTermMemory: Boolean, systemPrompt: String): AgentEnvironment @auth(subjectType: "User")
-  createLocalDeployment(name: String!, serverUrl: String!): CreateLocalDeploymentResponse @auth(subjectType: "User")
-  createGitHubDeployment(name: String!, sourceRoot: String, hasAutoVersionEnabled: Boolean!, gitHubInstallationId: Long!, githubRepoId: Long!): DeploymentDetail @auth(subjectType: "User")
-  updateGitHubDeployment(deploymentId: ID!, name: String!, sourceRoot: String, hasAutoVersionEnabled: Boolean!, gitHubInstallationId: Long!, githubRepoId: Long!): DeploymentDetail @auth(subjectType: "User")
-  deleteDeployment(deploymentId: ID!): Boolean @auth(subjectType: "User")
-  createOrUpdateDeploymentEnvironment(deploymentId: ID!, deploymentEnvironmentId: ID, branch: String, environmentalVariables: Json): DeploymentEnvironment @auth(subjectType: "User")
-  a2aSend("JSON-RPC request body" request: JSONRPCRequestInput!, "Distribution that should handle the request" distributionId: ID!): JSONRPCResponse @auth(subjectType: "User")
-  registerVersion("Contents of the server's aion.yaml file. From this, the control plane will register the behavior's graph id and configuration variable metadata." configuration: String!): AgentBehavior @auth(subjectType: "Version")
-=======
   "Creates a new agent identity for the authenticated user."
   createAgentIdentity(agentType: AgentIdentityType!, organizationId: ID, name: String, atName: String, biography: String, avatarImageUrl: String, backgroundImageUrl: String, a2aUrl: String, website: String, email: String, notes: String): AgentIdentity @auth(subjectType: "User")
   "Updates an existing agent identity owned by the authenticated user."
@@ -583,7 +572,6 @@
   projectId: ID!
   "Statuses for nodes"
   statuses: [NodeStatus!]!
->>>>>>> e6fe7507
 }
 
 "Price change update"
