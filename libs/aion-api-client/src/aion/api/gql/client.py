--- conflicted
+++ resolved
@@ -1,11 +1,7 @@
 from typing import Optional, List, Any, AsyncIterator
 
-<<<<<<< HEAD
-from aion.shared.aion_config import AgentConfig
+from aion.shared.aion_config import AionConfig
 from aion.shared.logging import get_logger
-=======
-from aion.shared.aion_config import AionConfig
->>>>>>> dbe416c5
 
 from aion.api.http import AionJWTManager
 from .generated.graphql_client import (
